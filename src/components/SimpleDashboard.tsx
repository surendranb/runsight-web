--- conflicted
+++ resolved
@@ -83,16 +83,29 @@
 
   // The main content of the dashboard, without its own distinct header
   return (
-    <main className="max-w-7xl mx-auto px-4 sm:px-6 lg:px-8 py-8">
-      {/* Welcome message can be part of the page content if desired */}
-      <div className="mb-6 p-4 bg-white shadow rounded-lg">
-        <h2 className="text-xl font-semibold text-gray-700">
-<<<<<<< HEAD
-          Dashboard Overview for {user.name}
-=======
-          Dashboard Overview for {user.first_name || user.email.split('@')[0]}
->>>>>>> 2000d698
-        </h2>
+    <div className="min-h-screen bg-gray-50">
+      {/* Header */}
+      <div className="bg-white shadow-sm border-b">
+        <div className="max-w-7xl mx-auto px-4 sm:px-6 lg:px-8">
+          <div className="flex justify-between items-center py-4">
+            <div className="flex items-center">
+              <Activity className="w-8 h-8 text-blue-600 mr-3" />
+              <h1 className="text-2xl font-bold text-gray-900">RunSight</h1>
+            </div>
+            <div className="flex items-center space-x-4">
+              <span className="text-sm text-gray-600">
+                Welcome, {user.email.split('@')[0]}
+              </span>
+              <button
+                onClick={onLogout}
+                className="flex items-center text-gray-600 hover:text-gray-900"
+              >
+                <LogOut className="w-4 h-4 mr-1" />
+                Logout
+              </button>
+            </div>
+          </div>
+        </div>
       </div>
 
       {runs.length === 0 ? (
